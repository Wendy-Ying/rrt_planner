--- conflicted
+++ resolved
@@ -1,49 +1,6 @@
 import numpy as np
+from collision import is_in_collision
 
-<<<<<<< HEAD
-class Node:
-    def __init__(self, q, parent=None, cost=0.0):
-        self.q = q  # Joint angles
-        self.parent = parent
-        self.cost = cost  # Cost from start to this node
-
-class RRTStar:
-    def __init__(self, joint_limits, dh_table, collision_checker,
-                 step_size=0.1, max_iter=1000, radius=0.5, use_cartesian_cost=True):
-        self.joint_limits = joint_limits  # list of (low, high) for each joint
-        self.dh_table = dh_table  # (n_joints x 4) -> [theta, d, a, alpha]
-        self.collision_checker = collision_checker
-        self.step_size = step_size
-        self.max_iter = max_iter
-        self.radius = radius
-        self.use_cartesian_cost = use_cartesian_cost
-        
-        # 添加关节权重，大关节移动代价高
-        self.joint_weights = np.array([
-            2.0,  # Joint 1 (base) - 最大权重因为移动影响最大
-            1.5,  # Joint 2 (shoulder) - 较大权重
-            1.5,  # Joint 3 (elbow) - 较大权重
-            1.0,  # Joint 4 - 中等权重
-            0.8,  # Joint 5 - 较小权重
-            0.5   # Joint 6 (wrist) - 最小权重
-        ])
-        
-        # 笛卡尔空间和关节空间的混合比例
-        self.cartesian_weight = 0.3  # 30%笛卡尔空间，70%关节空间
-
-    def sample(self):
-        rand = np.random.rand()
-        if rand < 0.2:  # 20% 目标偏置
-            return self.goal
-        elif rand < 0.4:  # 20% 在目标附近采样
-            # 在目标附近添加高斯噪声
-            noise = np.random.normal(0, 0.2, len(self.goal))  # 标准差0.2弧度
-            sample = self.goal + noise
-            # 确保在关节限位内
-            return self.wrap_angles(sample)
-        else:  # 60% 完全随机采样
-            return np.array([np.random.uniform(low, high) for (low, high) in self.joint_limits])
-=======
 class RRTPlanner:
     def __init__(self, robot, joint_limits, step_size=0.5, max_iter=500, goal_sample_rate=0.3, n_steps=10):
         self.robot = robot
@@ -70,7 +27,6 @@
 
     def is_within_limits(self, q):
         return np.all((q >= self.joint_limits[:, 0]) & (q <= self.joint_limits[:, 1]))
->>>>>>> fefb4ba8
 
     def collision_check_line(self, q1, q2):
         for alpha in np.linspace(0, 1, self.n_steps):
@@ -83,127 +39,6 @@
 
     def steer(self, q_near, q_rand):
         direction = q_rand - q_near
-<<<<<<< HEAD
-        norm = np.linalg.norm(direction)
-        if norm == 0:
-            return q_near
-        direction = direction / norm
-        q_new = q_near + direction * min(self.step_size, norm)
-        return self.wrap_angles(q_new)
-
-    def wrap_angles(self, q):
-        # Ensure angles are wrapped to [0, 2pi] if applicable
-        wrapped = []
-        for i, angle in enumerate(q):
-            low, high = self.joint_limits[i]
-            if high > 2 * np.pi - 0.1:  # consider this a revolute joint
-                wrapped.append(angle % (2 * np.pi))
-            else:
-                wrapped.append(np.clip(angle, low, high))
-        return np.array(wrapped)
-
-    def get_near_nodes(self, q_new):
-        return [node for node in self.nodes if np.linalg.norm(node.q - q_new) <= self.radius]
-
-    def forward_kinematics(self, q):
-        """Compute end effector pose from joint angles using D-H parameters"""
-        T = np.eye(4)
-        for i in range(len(q)):
-            theta, d, a, alpha = q[i], self.dh_table[i][1], self.dh_table[i][2], self.dh_table[i][3]
-            ct, st = np.cos(theta), np.sin(theta)
-            ca, sa = np.cos(alpha), np.sin(alpha)
-            A = np.array([
-                [ct, -st * ca,  st * sa, a * ct],
-                [st,  ct * ca, -ct * sa, a * st],
-                [0,       sa,      ca,      d],
-                [0,        0,       0,      1]
-            ])
-            T = T @ A
-        return T
-
-    def cartesian_distance(self, q1, q2):
-        p1 = self.forward_kinematics(q1)[:3, 3]
-        p2 = self.forward_kinematics(q2)[:3, 3]
-        return np.linalg.norm(p1 - p2)
-
-    def joint_space_cost(self, q1, q2):
-        """计算加权的关节空间代价"""
-        joint_diff = np.abs(q2 - q1)
-        # 将角度差归一化到[-pi, pi]范围
-        joint_diff = np.where(joint_diff > np.pi, 2*np.pi - joint_diff, joint_diff)
-        return np.sum(self.joint_weights * joint_diff)
-
-    def cost(self, from_node, to_q):
-        """计算混合代价"""
-        # 计算关节空间代价
-        joint_cost = self.joint_space_cost(from_node.q, to_q)
-        
-        if self.use_cartesian_cost:
-            # 计算笛卡尔空间代价
-            cart_cost = self.cartesian_distance(from_node.q, to_q)
-            # 归一化并混合两种代价
-            return from_node.cost + ((1 - self.cartesian_weight) * joint_cost + 
-                                   self.cartesian_weight * cart_cost)
-        else:
-            return from_node.cost + joint_cost
-
-    def interpolate(self, q1, q2, steps=10):
-        """在两个构型之间进行线性插值"""
-        path = []
-        for i in range(steps + 1):
-            t = i / steps
-            q = q1 + t * (q2 - q1)
-            path.append(self.wrap_angles(q))
-        return path
-
-    def simplify_path(self, path):
-        """简化路径，移除不必要的中间点"""
-        if len(path) < 3:
-            return path
-
-        simplified = [path[0]]
-        i = 0
-        while i < len(path) - 1:
-            # 尝试跳过中间点直接连接
-            next_idx = i + 2
-            while next_idx < len(path):
-                # 检查直接路径是否可行
-                direct_path = self.interpolate(path[i], path[next_idx])
-                if all(not self.collision_checker.self_collision(q) for q in direct_path):
-                    i = next_idx - 1  # 下一次从这个点开始
-                    break
-                next_idx -= 1
-            simplified.append(path[i + 1])
-            i += 1
-        
-        if simplified[-1] != path[-1]:
-            simplified.append(path[-1])
-        return simplified
-
-    def plan(self, start, goal):
-        """
-        Main RRT* planning loop with path optimization
-        Args:
-            start: start configuration
-            goal: goal configuration
-        """
-        self.start = Node(start)
-        self.goal = np.array(goal)
-        self.nodes = [self.start]
-
-        # 首先检查是否存在直接路径
-        print("Checking for direct path...")
-        direct_path = self.interpolate(start, goal)
-        if all(not self.collision_checker.self_collision(q) for q in direct_path):
-            print("Found direct path!")
-            return direct_path
-        for i in range(self.max_iter):
-            q_rand = self.sample()
-            nearest_node = self.nearest(q_rand)
-            q_new = self.steer(nearest_node.q, q_rand)
-
-            if self.collision_checker.self_collision(q_new):
-=======
         length = np.linalg.norm(direction)
         if length == 0:
             return None
@@ -249,65 +84,10 @@
             
             q_new = self.steer(q_near, q_rand)
             if q_new is None:
->>>>>>> fefb4ba8
                 continue
 
             tree.append({'q': q_new, 'parent': idx_near})
 
-<<<<<<< HEAD
-            # Choose best parent
-            min_cost = self.cost(nearest_node, q_new)
-            best_parent = nearest_node
-            for node in near_nodes:
-                if not self.collision_checker.self_collision(q_new):
-                    c = self.cost(node, q_new)
-                    if c < min_cost:
-                        best_parent = node
-                        min_cost = c
-
-            new_node = Node(q_new, best_parent, min_cost)
-            self.nodes.append(new_node)
-
-            # Rewire
-            for node in near_nodes:
-                if node == best_parent:
-                    continue
-                c = self.cost(new_node, node.q)
-                if c < node.cost and not self.collision_checker.self_collision(node.q):
-                    node.parent = new_node
-                    node.cost = c
-
-            if np.linalg.norm(q_new - self.goal) < self.step_size:
-                print(f"Goal reached in {i} iterations.")
-                path = self.extract_path(new_node)
-                
-                # 简化和优化路径
-                print("Simplifying path...")
-                simplified_path = self.simplify_path(path)
-                if len(simplified_path) < len(path):
-                    print(f"Path simplified from {len(path)} to {len(simplified_path)} points")
-                    path = simplified_path
-
-                # Path execution (can be commented out to disable)
-                # if execute:
-                #     try:
-                #         import pid_angle_control
-                #         import utilities
-                #         from kortex_api.autogen.client_stubs.BaseClientRpc import BaseClient
-
-                #         print("Executing planned path...")
-                #         args = utilities.parseConnectionArguments()
-                #         with utilities.DeviceConnection.createTcpConnection(args) as router:
-                #             base = BaseClient(router)
-                #             success = pid_angle_control.execute_path(base, path)
-                #             if not success:
-                #                 print("Path execution failed")
-                #             else:
-                #                 print("Path execution completed successfully")
-                #     except Exception as e:
-                #         print(f"Error executing path: {str(e)}")
-
-=======
             if self.ee_dist(q_new, end_q) < self.step_size:
                 if self.collision_check_line(q_new, end_q):
                     continue
@@ -322,7 +102,6 @@
                 # 路径简化
                 path = self.shortcut_path(path)
 
->>>>>>> fefb4ba8
                 return path
 
         print("Failed to find a path.")
