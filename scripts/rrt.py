--- conflicted
+++ resolved
@@ -51,85 +51,6 @@
             # if not self.is_within_limits(q_interp):
             #     print(f"Joint limits exceeded at {q_interp}")
             #     return True
-<<<<<<< HEAD
-            if not self.obstacle_collision_check(q_interp):
-                print(f"Collision detected at {q_interp}")
-                return True
-        return False
-    
-    def check_line_box_collision(self, p1, p2, box_min, box_max, radius=0.05):
-        """
-        Check if a line segment (with radius) intersects with a box
-        p1, p2: endpoints of the line segment
-        box_min, box_max: min and max coordinates of the box
-        radius: radius of the line segment (robot arm)
-        """
-        # Adjust bounding box for arm radius
-        box_min = box_min - radius
-        box_max = box_max + radius
-        
-        # Calculate line segment direction and length
-        d = p2 - p1
-        length = np.linalg.norm(d)
-        if length == 0:
-            return np.all(p1 >= box_min) and np.all(p1 <= box_max)
-        
-        d = d / length
-        
-        # Check intersection along each axis
-        tmin = -np.inf
-        tmax = np.inf
-        
-        for i in range(3):
-            if abs(d[i]) < 1e-7:
-                if p1[i] < box_min[i] or p1[i] > box_max[i]:
-                    return False
-            else:
-                t1 = (box_min[i] - p1[i]) / d[i]
-                t2 = (box_max[i] - p1[i]) / d[i]
-                tmin = max(tmin, min(t1, t2))
-                tmax = min(tmax, max(t1, t2))
-                
-                if tmax < tmin:
-                    return False
-        
-        return tmax >= 0 and tmin <= length
-
-    def obstacle_collision_check(self, q):
-        """
-        Check if the robot arm configuration collides with obstacles
-        Considers both joint positions and links between joints
-        """
-        if self.boxes_3d is None:
-            return False
-        
-        # Get all joint positions
-        joint_positions = self.robot.get_joint_positions(q)
-        
-        # Check each obstacle
-        for i, (x_min, y_min, z_min, x_max, y_max, z_max) in enumerate(self.boxes_3d):
-            box_min = np.array([x_min, y_min, z_min])
-            box_max = np.array([x_max, y_max, z_max])
-            
-            # Check each joint position
-            for j, pos in enumerate(joint_positions):
-                if (pos >= box_min).all() and (pos <= box_max).all():
-                    print(f"Joint {j} collision detected with box {i} at {pos}")
-                    return True
-            
-            # Check links between adjacent joints
-            for j in range(len(joint_positions)-1):
-                if self.check_line_box_collision(
-                    joint_positions[j],
-                    joint_positions[j+1],
-                    box_min,
-                    box_max
-                ):
-                    print(f"Link collision detected with box {i} between joints {j} and {j+1}")
-                    return True
-                    
-        return False
-=======
             if self.obstacle_collision_check(q_interp):
                 # print(f"Collision detected with obstacle")
                 return True
@@ -168,7 +89,6 @@
                         return True  # 碰撞
         return False  # 无碰撞
 
->>>>>>> d6f6142b
 
     def steer(self, q_near, q_rand):
         direction = q_rand - q_near
@@ -236,17 +156,10 @@
 
             tree.append({'q': q_new, 'parent': idx_near})
 
-<<<<<<< HEAD
-            if self.ee_dist(q_new, end_q) < self.step_size * 5:
-                # if self.collision_check_line(q_new, end_q):
-                #     print("Collision detected at end point.")
-                #     continue
-=======
             if self.ee_dist(q_new, end_q) < self.step_size * 10:
                 if self.collision_check_line(q_new, end_q):
                     # print("Collision detected at end point.")
                     continue
->>>>>>> d6f6142b
                 tree.append({'q': end_q, 'parent': len(tree) - 1})
                 path = []
                 idx = len(tree) - 1
