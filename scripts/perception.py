--- conflicted
+++ resolved
@@ -1,108 +1,105 @@
-<<<<<<< HEAD
-=======
-import cv2
-import pyrealsense2 as rs
-import numpy as np
-import math
-
-# --------------- Configuration Modules ------------------
-
-def init_realsense():
-    """Initialize RealSense pipeline and streams."""
-    pipeline = rs.pipeline()
-    config = rs.config()
-    config.enable_stream(rs.stream.depth, 640, 480, rs.format.z16, 30)
-    config.enable_stream(rs.stream.color, 640, 480, rs.format.bgr8, 30)
-    profile = pipeline.start(config)
-
-    depth_sensor = profile.get_device().first_depth_sensor()
-    depth_scale = depth_sensor.get_depth_scale()
-
-    align = rs.align(rs.stream.color)
-    return pipeline, align
-
-def set_aruco():
-    """Set up ArUco detector."""
-    aruco_dict = cv2.aruco.getPredefinedDictionary(cv2.aruco.DICT_6X6_250)
-    params = cv2.aruco.DetectorParameters()
-    params.adaptiveThreshConstant = 7
-    params.minMarkerPerimeterRate = 0.02
-    params.maxMarkerPerimeterRate = 4.0
-    params.cornerRefinementMethod = cv2.aruco.CORNER_REFINE_SUBPIX
-    detector = cv2.aruco.ArucoDetector(aruco_dict, params)
-    return detector
-
-# --------------- Coordinate Conversion ------------------
-
-def pixel_to_world(depth_frame, pixel, depth):
-    intrinsics = depth_frame.profile.as_video_stream_profile().intrinsics
-    return rs.rs2_deproject_pixel_to_point(intrinsics, pixel, depth)
-
-def camera_to_world(camera_point):
-    R1 = np.array([
-        [1, 0, 0],
-        [0, math.cos(0.52), -math.sin(0.52)],
-        [0, math.sin(0.52), math.cos(0.52)]
-    ])
-    R2 = np.array([
-        [-1, 0, 0],
-        [0, -1, 0],
-        [0, 0, -1]
-    ])
-    R = R1 @ R2
-    t = np.array([0.4, -0.37, 0.47])
-    return R @ camera_point + t
-
-# --------------- Frame Processing ------------------
-
-def process_frame(color_image, depth_frame):
-    """Detect ArUco markers and return obj/goal world coordinates."""
-    detector = set_aruco()
-    gray = cv2.cvtColor(color_image, cv2.COLOR_BGR2GRAY)
-    gray = cv2.convertScaleAbs(gray, alpha=1.2, beta=-30)
-
-    corners, ids, _ = detector.detectMarkers(gray)
-    obj, goal = None, None
-
-    if ids is not None:
-        for i, corner in enumerate(corners):
-            points = corner[0]
-            cx, cy = int(np.mean(points[:, 0])), int(np.mean(points[:, 1]))
-
-            depth = depth_frame.get_distance(cx, cy)
-            if depth == 0:
-                continue
-
-            camera_coords = pixel_to_world(depth_frame, [cx, cy], depth)
-            world_coords = camera_to_world(np.array(camera_coords))
-
-            marker_id = ids[i][0]
-            if marker_id == 0:
-                goal = world_coords
-            elif marker_id == 2:
-                obj = world_coords
-
-    if obj is not None and goal is not None:
-        return obj, goal
-    else:
-        return None, None
-
-def detect(pipeline, align):
-    obj, goal = None, None
-    while obj is None or goal is None:
-        frames = pipeline.wait_for_frames()
-        aligned = align.process(frames)
-        depth_frame = aligned.get_depth_frame()
-        color_frame = aligned.get_color_frame()
-
-        if not depth_frame or not color_frame:
-            continue
-
-        color_image = np.asanyarray(color_frame.get_data())
-        obj, goal = process_frame(color_image, depth_frame)
-
-        if obj is not None and goal is not None:
-            print("Object:", obj)
-            print("Goal:", goal)
-            return obj, goal
->>>>>>> fefb4ba8
+import cv2
+import pyrealsense2 as rs
+import numpy as np
+import math
+
+# --------------- Configuration Modules ------------------
+
+def init_realsense():
+    """Initialize RealSense pipeline and streams."""
+    pipeline = rs.pipeline()
+    config = rs.config()
+    config.enable_stream(rs.stream.depth, 640, 480, rs.format.z16, 30)
+    config.enable_stream(rs.stream.color, 640, 480, rs.format.bgr8, 30)
+    profile = pipeline.start(config)
+
+    depth_sensor = profile.get_device().first_depth_sensor()
+    depth_scale = depth_sensor.get_depth_scale()
+
+    align = rs.align(rs.stream.color)
+    return pipeline, align
+
+def set_aruco():
+    """Set up ArUco detector."""
+    aruco_dict = cv2.aruco.getPredefinedDictionary(cv2.aruco.DICT_6X6_250)
+    params = cv2.aruco.DetectorParameters()
+    params.adaptiveThreshConstant = 7
+    params.minMarkerPerimeterRate = 0.02
+    params.maxMarkerPerimeterRate = 4.0
+    params.cornerRefinementMethod = cv2.aruco.CORNER_REFINE_SUBPIX
+    detector = cv2.aruco.ArucoDetector(aruco_dict, params)
+    return detector
+
+# --------------- Coordinate Conversion ------------------
+
+def pixel_to_world(depth_frame, pixel, depth):
+    intrinsics = depth_frame.profile.as_video_stream_profile().intrinsics
+    return rs.rs2_deproject_pixel_to_point(intrinsics, pixel, depth)
+
+def camera_to_world(camera_point):
+    R1 = np.array([
+        [1, 0, 0],
+        [0, math.cos(0.52), -math.sin(0.52)],
+        [0, math.sin(0.52), math.cos(0.52)]
+    ])
+    R2 = np.array([
+        [-1, 0, 0],
+        [0, -1, 0],
+        [0, 0, -1]
+    ])
+    R = R1 @ R2
+    t = np.array([0.4, -0.37, 0.47])
+    return R @ camera_point + t
+
+# --------------- Frame Processing ------------------
+
+def process_frame(color_image, depth_frame):
+    """Detect ArUco markers and return obj/goal world coordinates."""
+    detector = set_aruco()
+    gray = cv2.cvtColor(color_image, cv2.COLOR_BGR2GRAY)
+    gray = cv2.convertScaleAbs(gray, alpha=1.2, beta=-30)
+
+    corners, ids, _ = detector.detectMarkers(gray)
+    obj, goal = None, None
+
+    if ids is not None:
+        for i, corner in enumerate(corners):
+            points = corner[0]
+            cx, cy = int(np.mean(points[:, 0])), int(np.mean(points[:, 1]))
+
+            depth = depth_frame.get_distance(cx, cy)
+            if depth == 0:
+                continue
+
+            camera_coords = pixel_to_world(depth_frame, [cx, cy], depth)
+            world_coords = camera_to_world(np.array(camera_coords))
+
+            marker_id = ids[i][0]
+            if marker_id == 0:
+                goal = world_coords
+            elif marker_id == 2:
+                obj = world_coords
+
+    if obj is not None and goal is not None:
+        return obj, goal
+    else:
+        return None, None
+
+def detect(pipeline, align):
+    obj, goal = None, None
+    while obj is None or goal is None:
+        frames = pipeline.wait_for_frames()
+        aligned = align.process(frames)
+        depth_frame = aligned.get_depth_frame()
+        color_frame = aligned.get_color_frame()
+
+        if not depth_frame or not color_frame:
+            continue
+
+        color_image = np.asanyarray(color_frame.get_data())
+        obj, goal = process_frame(color_image, depth_frame)
+
+        if obj is not None and goal is not None:
+            print("Object:", obj)
+            print("Goal:", goal)
+            return obj, goal